//! A write-once cell mediated by the Python GIL.
use crate::{types::PyString, Py, Python};
use std::{
    cell::{Cell, UnsafeCell},
    ops::{Deref, DerefMut},
    panic::RefUnwindSafe,
};

/// A write-once cell similar to [`once_cell::OnceCell`](https://docs.rs/once_cell/latest/once_cell/).
///
/// Unlike `once_cell::sync` which blocks threads to achieve thread safety, this implementation
/// uses the Python GIL to mediate concurrent access. This helps in cases where `once_cell` or
/// `lazy_static`'s synchronization strategy can lead to deadlocks when interacting with the Python
/// GIL. For an example, see [the FAQ section](https://pyo3.rs/latest/faq.html) of the guide.
///
/// Note that:
///  1) `get_or_init` and `get_or_try_init` do not protect against infinite recursion
///     from reentrant initialization.
///  2) If the initialization function `f` provided to `get_or_init` (or `get_or_try_init`)
///     temporarily releases the GIL (e.g. by calling `Python::import`) then it is possible
///     for a second thread to also begin initializing the `GITOnceCell`. Even when this
///     happens `GILOnceCell` guarantees that only **one** write to the cell ever occurs
///     - this is treated as a race, other threads will discard the value they compute and
///     return the result of the first complete computation.
///
/// # Examples
///
/// The following example shows how to use `GILOnceCell` to share a reference to a Python list
/// between threads:
///
/// ```
/// use pyo3::once_cell::GILOnceCell;
/// use pyo3::prelude::*;
/// use pyo3::types::PyList;
///
/// static LIST_CELL: GILOnceCell<Py<PyList>> = GILOnceCell::new();
///
/// pub fn get_shared_list(py: Python<'_>) -> &PyList {
///     LIST_CELL
///         .get_or_init(py, || PyList::empty(py).into())
///         .as_ref(py)
/// }
/// # Python::with_gil(|py| assert_eq!(get_shared_list(py).len(), 0));
/// ```
pub struct GILOnceCell<T>(UnsafeCell<Option<T>>);

// T: Send is needed for Sync because the thread which drops the GILOnceCell can be different
// to the thread which fills it.
unsafe impl<T: Send + Sync> Sync for GILOnceCell<T> {}
unsafe impl<T: Send> Send for GILOnceCell<T> {}

impl<T> GILOnceCell<T> {
    /// Create a `GILOnceCell` which does not yet contain a value.
    pub const fn new() -> Self {
        Self(UnsafeCell::new(None))
    }

    /// Get a reference to the contained value, or `None` if the cell has not yet been written.
    #[inline]
    pub fn get(&self, _py: Python<'_>) -> Option<&T> {
        // Safe because if the cell has not yet been written, None is returned.
        unsafe { &*self.0.get() }.as_ref()
    }

    /// Get a reference to the contained value, initializing it if needed using the provided
    /// closure.
    ///
    /// See the type-level documentation for detail on re-entrancy and concurrent initialization.
    #[inline]
    pub fn get_or_init<F>(&self, py: Python<'_>, f: F) -> &T
    where
        F: FnOnce() -> T,
    {
        if let Some(value) = self.get(py) {
            return value;
        }

        match self.init(py, || Ok::<T, std::convert::Infallible>(f())) {
            Ok(value) => value,
            Err(void) => match void {},
        }
    }

    /// Like `get_or_init`, but accepts a fallible initialization function. If it fails, the cell
    /// is left uninitialized.
    ///
    /// See the type-level documentation for detail on re-entrancy and concurrent initialization.
    #[inline]
    pub fn get_or_try_init<F, E>(&self, py: Python<'_>, f: F) -> Result<&T, E>
    where
        F: FnOnce() -> Result<T, E>,
    {
        if let Some(value) = self.get(py) {
            return Ok(value);
        }

        self.init(py, f)
    }

    #[cold]
    fn init<F, E>(&self, py: Python<'_>, f: F) -> Result<&T, E>
    where
        F: FnOnce() -> Result<T, E>,
    {
        // Note that f() could temporarily release the GIL, so it's possible that another thread
        // writes to this GILOnceCell before f() finishes. That's fine; we'll just have to discard
        // the value computed here and accept a bit of wasted computation.
        let value = f()?;
        let _ = self.set(py, value);

        Ok(self.get(py).unwrap())
    }

    /// Get the contents of the cell mutably. This is only possible if the reference to the cell is
    /// unique.
    pub fn get_mut(&mut self) -> Option<&mut T> {
        // Safe because we have &mut self
        unsafe { &mut *self.0.get() }.as_mut()
    }

    /// Set the value in the cell.
    ///
    /// If the cell has already been written, `Err(value)` will be returned containing the new
    /// value which was not written.
    pub fn set(&self, _py: Python<'_>, value: T) -> Result<(), T> {
        // Safe because GIL is held, so no other thread can be writing to this cell concurrently.
        let inner = unsafe { &mut *self.0.get() };
        if inner.is_some() {
            return Err(value);
        }

        *inner = Some(value);
        Ok(())
    }
}

/// Interns `text` as a Python string and stores a reference to it in static storage.
///
/// A reference to the same Python string is returned on each invocation.
///
/// # Example: Using `intern!` to avoid needlessly recreating the same Python string
///
/// ```
/// use pyo3::intern;
/// # use pyo3::{pyfunction, types::PyDict, wrap_pyfunction, PyResult, Python};
///
/// #[pyfunction]
/// fn create_dict(py: Python<'_>) -> PyResult<&PyDict> {
///     let dict = PyDict::new(py);
///     //             👇 A new `PyString` is created
///     //                for every call of this function.
///     dict.set_item("foo", 42)?;
///     Ok(dict)
/// }
///
/// #[pyfunction]
/// fn create_dict_faster(py: Python<'_>) -> PyResult<&PyDict> {
///     let dict = PyDict::new(py);
///     //               👇 A `PyString` is created once and reused
///     //                  for the lifetime of the program.
///     dict.set_item(intern!(py, "foo"), 42)?;
///     Ok(dict)
/// }
/// #
/// # Python::with_gil(|py| {
/// #     let fun_slow = wrap_pyfunction!(create_dict, py).unwrap();
/// #     let dict = fun_slow.call0().unwrap();
/// #     assert!(dict.contains("foo").unwrap());
/// #     let fun = wrap_pyfunction!(create_dict_faster, py).unwrap();
/// #     let dict = fun.call0().unwrap();
/// #     assert!(dict.contains("foo").unwrap());
/// # });
/// ```
#[macro_export]
macro_rules! intern {
    ($py: expr, $text: expr) => {{
        static INTERNED: $crate::once_cell::Interned = $crate::once_cell::Interned::new($text);
        INTERNED.get($py)
    }};
}

/// Implementation detail for `intern!` macro.
#[doc(hidden)]
pub struct Interned(&'static str, GILOnceCell<Py<PyString>>);

impl Interned {
    /// Creates an empty holder for an interned `str`.
    pub const fn new(value: &'static str) -> Self {
        Interned(value, GILOnceCell::new())
    }

    /// Gets or creates the interned `str` value.
    #[inline]
    pub fn get<'py>(&'py self, py: Python<'py>) -> &'py PyString {
        self.1
            .get_or_init(py, || PyString::intern(py, self.0).into())
            .as_ref(py)
    }
}

#[cfg(test)]
mod tests {
    use super::*;

    use crate::types::PyDict;

    #[test]
    fn test_intern() {
        Python::with_gil(|py| {
            let foo1 = "foo";
            let foo2 = intern!(py, "foo");
            let foo3 = intern!(py, stringify!(foo));

            let dict = PyDict::new(py);
            dict.set_item(foo1, 42_usize).unwrap();
            assert!(dict.contains(foo2).unwrap());
            assert_eq!(dict.get_item(foo3).unwrap().extract::<usize>().unwrap(), 42);
        });
    }
<<<<<<< HEAD
}

/// A value which is initialized on the first access based on
/// [`once_cell::sync::Lazy`](https://docs.rs/once_cell/1.14.0/once_cell/sync/struct.Lazy.html).
///
/// This type is thread-safe and can be used in statics.
///
/// # Example
///
/// ```
/// use std::collections::HashMap;
///
/// use rust_circuit::lazy::GILLazy;
///
/// pyo3::prepare_freethreaded_python();
///
/// static HASHMAP: GILLazy<HashMap<i32, String>> = GILLazy::new(|| {
///     println!("initializing");
///     let mut m = HashMap::default();
///     m.insert(13, "Spica".to_string());
///     m.insert(74, "Hoyten".to_string());
///     m
/// });
///
/// fn main() {
///     println!("ready");
///     std::thread::spawn(|| {
///         println!("{:?}", HASHMAP.get(&13));
///     })
///     .join()
///     .unwrap();
///     println!("{:?}", HASHMAP.get(&74));
///
///     // Prints:
///     //   ready
///     //   initializing
///     //   Some("Spica")
///     //   Some("Hoyten")
/// }
/// ```
///
/// TODO: contribute to pyo3!
pub struct GILLazyPy<T, F = for<'py> fn(Python<'py>) -> T> {
    cell: GILOnceCell<T>,
    init: Cell<Option<F>>,
}

/// Wrapper type, see docs for GILLazyPy
pub struct PyCallWrap<F>(F);

/// Wrapper for GILLazyPy, see docs for that.
pub type GILLazy<T, S = PyCallWrap<fn() -> T>> = GILLazyPy<T, S>;

// We never create a `&F` from a `&GILLazyPy<T, F>` so it is fine to not impl
// `Sync` for `F`. We do create a `&mut Option<F>` in `force`, but this is
// properly synchronized, so it only happens once so it also does not
// contribute to this impl.
// TODO: is this ok with GILOnceCell????
unsafe impl<T, F: Send> Sync for GILLazyPy<T, F> where GILOnceCell<T>: Sync {}
// auto-derived `Send` impl is OK.

impl<T, F: RefUnwindSafe> RefUnwindSafe for GILLazyPy<T, F> where GILOnceCell<T>: RefUnwindSafe {}

impl<T, F> GILLazyPy<T, PyCallWrap<F>> {
    /// Creates a new lazy value with the given initializing
    /// function.
    pub const fn new(f: F) -> GILLazyPy<T, PyCallWrap<F>> {
        GILLazyPy {
            cell: GILOnceCell::new(),
            init: Cell::new(Some(PyCallWrap(f))),
        }
    }
}

impl<T, F> GILLazyPy<T, F> {
    /// TODO: doc
    pub const fn new_py(f: F) -> GILLazyPy<T, F> {
        GILLazyPy {
            cell: GILOnceCell::new(),
            init: Cell::new(Some(f)),
        }
    }
}

/// trait for once cell stuff
pub trait MaybePyCallable<T> {
    /// call trait
    fn call<'py>(self, py: Python<'py>) -> T;
}

impl<T, F: for<'py> FnOnce(Python<'py>) -> T> MaybePyCallable<T> for F {
    fn call<'py>(self, py: Python<'py>) -> T {
        self(py)
    }
}

impl<T, F: FnOnce() -> T> MaybePyCallable<T> for PyCallWrap<F> {
    fn call<'py>(self, _: Python<'py>) -> T {
        self.0()
    }
}

impl<T, F: MaybePyCallable<T>> GILLazyPy<T, F> {
    /// Forces the evaluation of this lazy value and
    /// returns a reference to the result. This is equivalent
    /// to the `Deref` impl, but is explicit.
    ///
    /// # Example
    /// ```
    /// use rust_circuit::lazy::GILLazyPy;
    ///
    /// pyo3::prepare_freethreaded_python();
    ///
    /// let lazy = GILLazyPy::new(|| 92);
    ///
    /// assert_eq!(GILLazyPy::force(&lazy), &92);
    /// assert_eq!(&*lazy, &92);
    /// ```
    pub fn force(this: &GILLazyPy<T, F>) -> &T {
        Python::with_gil(|py| {
            this.cell.get_or_init(py, || match this.init.take() {
                Some(f) => f.call(py),
                None => panic!("GILLazyPy instance has previously been poisoned"),
            })
        })
    }

    /// Forces the evaluation of this lazy value and
    /// returns a mutable reference to the result. This is equivalent
    /// to the `Deref` impl, but is explicit.
    ///
    /// # Example
    /// ```
    /// use rust_circuit::lazy::GILLazyPy;
    ///
    /// pyo3::prepare_freethreaded_python();
    ///
    /// let mut lazy = GILLazyPy::new(|| 92);
    ///
    /// assert_eq!(GILLazyPy::force_mut(&mut lazy), &mut 92);
    /// ```
    pub fn force_mut(this: &mut GILLazyPy<T, F>) -> &mut T {
        Self::force(this);
        Self::get_mut(this).unwrap_or_else(|| unreachable!())
    }

    /// Gets the reference to the result of this lazy value if
    /// it was initialized, otherwise returns `None`.
    ///
    /// # Example
    /// ```
    /// use rust_circuit::lazy::GILLazyPy;
    ///
    /// pyo3::prepare_freethreaded_python();
    ///
    /// let lazy = GILLazyPy::new(|| 92);
    ///
    /// assert_eq!(GILLazyPy::get(&lazy), None);
    /// assert_eq!(&*lazy, &92);
    /// assert_eq!(GILLazyPy::get(&lazy), Some(&92));
    /// ```
    pub fn get(this: &GILLazyPy<T, F>) -> Option<&T> {
        Python::with_gil(|py| this.cell.get(py))
    }

    /// Gets the reference to the result of this lazy value if
    /// it was initialized, otherwise returns `None`.
    ///
    /// # Example
    /// ```
    /// use rust_circuit::lazy::GILLazyPy;
    ///
    /// pyo3::prepare_freethreaded_python();
    ///
    /// let mut lazy = GILLazyPy::new(|| 92);
    ///
    /// assert_eq!(GILLazyPy::get_mut(&mut lazy), None);
    /// assert_eq!(&*lazy, &92);
    /// assert_eq!(GILLazyPy::get_mut(&mut lazy), Some(&mut 92));
    /// ```
    pub fn get_mut(this: &mut GILLazyPy<T, F>) -> Option<&mut T> {
        this.cell.get_mut()
    }
}

impl<T, F: MaybePyCallable<T>> Deref for GILLazyPy<T, F> {
    type Target = T;
    fn deref(&self) -> &T {
        GILLazyPy::force(self)
    }
}

impl<T, F: MaybePyCallable<T>> DerefMut for GILLazyPy<T, F> {
    fn deref_mut(&mut self) -> &mut T {
        GILLazyPy::force(self);
        self.cell.get_mut().unwrap_or_else(|| unreachable!())
    }
}

impl<T: Default> Default for GILLazy<T> {
    /// Creates a new lazy value using `Default` as the initializing function.
    fn default() -> GILLazy<T> {
        GILLazyPy::new(T::default)
=======

    #[test]
    fn test_once_cell() {
        Python::with_gil(|py| {
            let cell = GILOnceCell::new();

            assert!(cell.get(py).is_none());

            assert_eq!(cell.get_or_try_init(py, || Err(5)), Err(5));
            assert!(cell.get(py).is_none());

            assert_eq!(cell.get_or_try_init(py, || Ok::<_, ()>(2)), Ok(&2));
            assert_eq!(cell.get(py), Some(&2));

            assert_eq!(cell.get_or_try_init(py, || Err(5)), Ok(&2));
        })
>>>>>>> 09470eb4
    }
}<|MERGE_RESOLUTION|>--- conflicted
+++ resolved
@@ -217,7 +217,23 @@
             assert_eq!(dict.get_item(foo3).unwrap().extract::<usize>().unwrap(), 42);
         });
     }
-<<<<<<< HEAD
+
+    #[test]
+    fn test_once_cell() {
+        Python::with_gil(|py| {
+            let cell = GILOnceCell::new();
+
+            assert!(cell.get(py).is_none());
+
+            assert_eq!(cell.get_or_try_init(py, || Err(5)), Err(5));
+            assert!(cell.get(py).is_none());
+
+            assert_eq!(cell.get_or_try_init(py, || Ok::<_, ()>(2)), Ok(&2));
+            assert_eq!(cell.get(py), Some(&2));
+
+            assert_eq!(cell.get_or_try_init(py, || Err(5)), Ok(&2));
+        })
+    }
 }
 
 /// A value which is initialized on the first access based on
@@ -421,23 +437,5 @@
     /// Creates a new lazy value using `Default` as the initializing function.
     fn default() -> GILLazy<T> {
         GILLazyPy::new(T::default)
-=======
-
-    #[test]
-    fn test_once_cell() {
-        Python::with_gil(|py| {
-            let cell = GILOnceCell::new();
-
-            assert!(cell.get(py).is_none());
-
-            assert_eq!(cell.get_or_try_init(py, || Err(5)), Err(5));
-            assert!(cell.get(py).is_none());
-
-            assert_eq!(cell.get_or_try_init(py, || Ok::<_, ()>(2)), Ok(&2));
-            assert_eq!(cell.get(py), Some(&2));
-
-            assert_eq!(cell.get_or_try_init(py, || Err(5)), Ok(&2));
-        })
->>>>>>> 09470eb4
     }
 }